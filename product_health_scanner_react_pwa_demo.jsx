import React, { useEffect, useRef, useState } from 'react';
import { BrowserMultiFormatReader } from '@zxing/browser';

<<<<<<< HEAD
/**
 * Product Health Scanner - React PWA Demo
 * --------------------------------------
 * Single-file React component demo (export default App)
 * - Uses the device camera (getUserMedia) to stream video
 * - Grabs frames and runs a lightweight 'health heuristic' analysis
 *   (average green channel) to produce a live health score (1-10)
 * - Announces the score using Web Speech (SpeechSynthesis)
 * - Displays an animated UI with score, pros, cons; updates live
 * - Optional barcode scanning mode (ZXing) for future nutrition lookup
=======
/* Product Health Scanner
 * Camera-based heuristic scoring UI (client-only)
 * Re-Engineered by Siddhant Wadhwani
>>>>>>> b96f7989
 */

// Helper: map 0..1 to 1..10
const greenToScore = (g) => {
  const s = Math.round(Math.min(1, Math.max(0, g)) * 9) + 1; // 1..10
  return s;
};

export default function App() {
  const videoRef = useRef(null);
  const canvasRef = useRef(null);
  const [permissionError, setPermissionError] = useState(null);
  const [running, setRunning] = useState(false);
  const [score, setScore] = useState(null);
  const [pros, setPros] = useState([]);
  const [cons, setCons] = useState([]);
  const [lastUpdate, setLastUpdate] = useState(null);
  const [confidence, setConfidence] = useState(0);
<<<<<<< HEAD
  const [announceOnChange, setAnnounceOnChange] = useState(true);
  const [barcodeMode, setBarcodeMode] = useState(false);
  const [barcode, setBarcode] = useState(null);
  const [networkOnline, setNetworkOnline] = useState(typeof navigator !== 'undefined' ? navigator.onLine : true);
  const rafRef = useRef(null);
  const barcodeReaderRef = useRef(null);
=======
  const [voiceEnabled, setVoiceEnabled] = useState(true);
  const [userActivatedAudio, setUserActivatedAudio] = useState(false);
  const rafRef = useRef(null);
  const historyRef = useRef([]); // rolling raw score history
  const stableRef = useRef(null); // last stable spoken score
  const consecutiveStableRef = useRef(0);
>>>>>>> b96f7989

  // Delayed camera start until first interaction for better autoplay / speech compatibility
  useEffect(() => {
    // Autostart camera but handle failures gracefully
    startCamera();
    return () => stopCamera();
  }, []);

<<<<<<< HEAD
  // Network status listener
  useEffect(() => {
    const onOnline = () => setNetworkOnline(true);
    const onOffline = () => setNetworkOnline(false);
    window.addEventListener('online', onOnline);
    window.addEventListener('offline', onOffline);
    return () => {
      window.removeEventListener('online', onOnline);
      window.removeEventListener('offline', onOffline);
    };
  }, []);

  // Barcode scanning effect
  useEffect(() => {
    if (!barcodeMode) {
      if (barcodeReaderRef.current) {
        try { barcodeReaderRef.current.reset(); } catch (_) {}
      }
      return;
    }
    const start = async () => {
      try {
        const reader = new BrowserMultiFormatReader();
        barcodeReaderRef.current = reader;
        // Using video element ID for convenience
        await reader.decodeFromVideoDevice(null, 'camera-feed', (result, err, controls) => {
          if (result) {
            const text = result.getText();
            setBarcode(text);
          }
        });
      } catch (e) {
        console.warn('Barcode init failed', e);
      }
    };
    start();
    return () => {
      try { barcodeReaderRef.current?.reset(); } catch (_) {}
    };
  }, [barcodeMode]);

  // Core loop: draw video to hidden canvas and analyze every N ms
=======
  const startCamera = async () => {
    try {
      const stream = await navigator.mediaDevices.getUserMedia({
        video: { facingMode: 'environment', width: { ideal: 1920 }, height: { ideal: 1080 } },
        audio: false,
      });
      if (videoRef.current) {
        videoRef.current.srcObject = stream;
        await videoRef.current.play();
        setRunning(true);
      }
    } catch (err) {
      console.error('camera error', err);
      setPermissionError(err.message || String(err));
    }
  };

  const stopCamera = () => {
    if (videoRef.current && videoRef.current.srcObject) {
      videoRef.current.srcObject.getTracks().forEach(t => t.stop());
    }
    cancelAnimationFrame(rafRef.current);
  };

  // Core loop
>>>>>>> b96f7989
  useEffect(() => {
    let last = 0;
    const interval = 400; // slower sampling to reduce fluctuations

    const step = (timestamp) => {
      if (!videoRef.current || videoRef.current.readyState < 2) {
        rafRef.current = requestAnimationFrame(step);
        return;
      }
      if (timestamp - last >= interval) {
        last = timestamp;
        captureAndAnalyze();
      }
      rafRef.current = requestAnimationFrame(step);
    };

    rafRef.current = requestAnimationFrame(step);
    return () => cancelAnimationFrame(rafRef.current);
  }, []);

  const captureAndAnalyze = () => {
    const video = videoRef.current;
    const canvas = canvasRef.current;
    if (!video || !canvas) return;
    const w = video.videoWidth;
    const h = video.videoHeight;
    if (!w || !h) return;
    // Use full frame for better signal (previously cropped center)
    canvas.width = w;
    canvas.height = h;
    const ctx = canvas.getContext('2d');
    ctx.drawImage(video, 0, 0, w, h, 0, 0, w, h);

    const sampleScale = 0.5; // downscale for performance
    const sw = Math.max(1, Math.floor(w * sampleScale));
    const sh = Math.max(1, Math.floor(h * sampleScale));
    const tempCanvas = document.createElement('canvas');
    tempCanvas.width = sw;
    tempCanvas.height = sh;
    const tctx = tempCanvas.getContext('2d');
    tctx.drawImage(canvas, 0, 0, w, h, 0, 0, sw, sh);
    const img = tctx.getImageData(0, 0, sw, sh);
    const { data } = img;

    let rSum = 0, gSum = 0, bSum = 0, count = 0;
    const stepPix = 4 * 4; // every 4th pixel now (denser sampling)
    for (let i = 0; i < data.length; i += stepPix) {
      rSum += data[i];
      gSum += data[i + 1];
      bSum += data[i + 2];
      count++;
    }
    const rAvg = rSum / count / 255;
    const gAvg = gSum / count / 255;
    const bAvg = bSum / count / 255;

    // Improved raw score emphasizing green balance but penalizing oversaturation + red dominance
    const greenDominance = gAvg / (rAvg + gAvg + bAvg + 1e-6); // 0..1
    const balancePenalty = Math.abs(rAvg - bAvg) * 0.15; // encourage balanced non-green channels
    const rawScore = Math.max(0, greenDominance - balancePenalty);

    // Push into rolling history
    const hist = historyRef.current;
    hist.push(rawScore);
    if (hist.length > 15) hist.shift();

    // Compute smoothed score (median of last N for robustness)
    const sorted = [...hist].sort((a,b) => a - b);
    const median = sorted[Math.floor(sorted.length / 2)];
    const mapped = greenToScore(median);

    // Confidence: combine green dominance distance from neutral (1/3) + chroma variance + history length
    const neutral = 1/3;
    const dominanceComponent = Math.min(1, Math.abs(greenDominance - neutral) * 2.2);
    const chroma = Math.sqrt(((rAvg - gAvg) ** 2 + (gAvg - bAvg) ** 2 + (rAvg - bAvg) ** 2) / 3);
    const chromaComponent = Math.min(1, chroma * 1.8);
    const stability = 1 - (sorted[sorted.length - 1] - sorted[0]); // narrower range => closer to 1
    const stabilityComponent = Math.max(0, Math.min(1, stability));
    let conf = (dominanceComponent * 0.45 + chromaComponent * 0.25 + stabilityComponent * 0.30);
    // Boost once we have enough samples
    if (hist.length >= 10) conf = Math.min(1, conf + 0.1);
    // Floor + scale
    conf = Math.max(0.3, conf);

    const { pros: newPros, cons: newCons } = describeFromScore(mapped, conf);

    // Stable update logic: require persistence of change
    setScore(prev => {
      if (prev === null || Math.abs(mapped - prev) >= 1) {
        // track persistence
        if (stableRef.current === mapped) {
          consecutiveStableRef.current += 1;
        } else {
          stableRef.current = mapped;
          consecutiveStableRef.current = 1;
        }
        if (voiceEnabled && userActivatedAudio && consecutiveStableRef.current >= 2 && mapped !== prev) {
          speakScore(mapped);
        }
        return mapped;
      } else {
        // no big change; keep existing
        return prev;
      }
    });

    setPros(newPros);
    setCons(newCons);
    setLastUpdate(new Date().toLocaleTimeString());
    setConfidence(Math.round(conf * 100));
  };

  const describeFromScore = (s, conf) => {
    const pros = [];
    const cons = [];
    if (s >= 8) {
      pros.push('High natural indicators');
      pros.push('Low visible processing');
      cons.push('Perishable — ensure proper storage');
    } else if (s >= 6) {
      pros.push('Generally balanced visual profile');
      pros.push('Some natural components evident');
      cons.push('Possible added ingredients');
    } else if (s >= 4) {
      pros.push('Contains mixed indicators');
      cons.push('Signs of processing or additives');
      cons.push('Review packaging details');
    } else {
      pros.push('Convenient option');
      cons.push('Likely processed');
      cons.push('Check sugar / sodium / fats');
    }
    if (conf * 100 < 50) cons.push('Low visual confidence — move closer / adjust lighting');
    return { pros, cons };
  };

  const speakScore = (s) => {
    try {
      const synth = window.speechSynthesis;
      if (!synth) return;
      synth.cancel();
      const utter = new SpeechSynthesisUtterance(`Health score ${s} out of 10`);
      utter.rate = 1;
      utter.pitch = 1;
      utter.volume = 1;
      synth.speak(utter);
    } catch (e) {
      console.warn('TTS failed', e);
    }
  };
  const speakText = (t) => {
    try {
      const synth = window.speechSynthesis; if (!synth) return;
      const utter = new SpeechSynthesisUtterance(t); synth.cancel(); synth.speak(utter);
    } catch (_) {}
  };

  const takeSnapshot = () => {
    const canvas = canvasRef.current;
    if (!canvas) return;
    const link = document.createElement('a');
    link.href = canvas.toDataURL('image/png');
    link.download = `snapshot-${Date.now()}.png`;
    link.click();
  };

  const toggleVoice = () => {
    setVoiceEnabled(v => !v);
    if (!userActivatedAudio) setUserActivatedAudio(true); // first user interaction unlocks speech
  };

  return (
    <div className="min-h-screen bg-gradient-to-br from-slate-900 to-indigo-900 text-white flex flex-col items-center p-4">
<<<<<<< HEAD
      {/* Accessibility live region for score updates */}
      <div className="sr-only" aria-live="polite">{score !== null ? `Health score ${score} out of 10` : 'Scanning'}</div>
      {/* Network status banner */}
      {!networkOnline && (
        <div className="fixed top-2 right-2 bg-red-600/80 px-3 py-1 rounded text-xs shadow">Offline mode (cached)</div>
      )}
      <div className="w-full max-w-3xl bg-white/5 rounded-2xl shadow-xl overflow-hidden border border-white/10">
        <div className="flex flex-col md:flex-row">
          <div className="relative md:w-1/2">
            <div className="absolute top-3 left-3 z-20 bg-black/40 p-2 rounded-md text-sm">Live Camera</div>
            <video id="camera-feed" ref={videoRef} className="w-full h-72 object-cover bg-black" playsInline muted />
            <canvas ref={canvasRef} className="hidden" />
            <div className="absolute bottom-3 left-3 z-20 flex gap-2 flex-wrap pr-3">
=======
      <div className="w-full max-w-5xl bg-white/5 rounded-2xl shadow-xl overflow-hidden border border-white/10">
        <div className="flex flex-col md:flex-row">
          <div className="relative md:w-1/2">
            <div className="absolute top-3 left-3 z-20 bg-black/40 px-3 py-1 rounded-md text-sm">Live Scan</div>
            <video
              ref={videoRef}
              className="w-full aspect-[3/4] md:aspect-auto md:h-full object-cover bg-black max-h-[70vh]"
              playsInline
              muted
            />
            <canvas ref={canvasRef} className="hidden" />
            <div className="absolute bottom-3 left-3 z-20 flex flex-wrap gap-2">
>>>>>>> b96f7989
              <button
                onClick={toggleVoice}
                className="bg-white/10 px-3 py-1 rounded-md text-sm backdrop-blur"
              >
                {voiceEnabled ? 'Voice: On' : 'Voice: Off'}
              </button>
              <button onClick={takeSnapshot} className="bg-white/10 px-3 py-1 rounded-md text-sm">
                Snapshot
              </button>
              <button
                onClick={() => setBarcodeMode((m) => !m)}
                className={`px-3 py-1 rounded-md text-sm ${barcodeMode ? 'bg-indigo-600' : 'bg-white/10'}`}
              >
                {barcodeMode ? 'Stop Barcode' : 'Scan Barcode'}
              </button>
            </div>
            {barcode && (
              <div className="absolute top-3 right-3 bg-black/60 rounded p-2 text-[10px] max-w-[140px] break-words">
                <div className="font-semibold mb-1">Barcode</div>
                <div>{barcode}</div>
              </div>
            )}
          </div>

          <div className="md:w-1/2 p-6 flex flex-col">
            <h1 className="text-2xl font-bold mb-1">Product Health Scanner</h1>
            <p className="text-sm opacity-80 mb-4">Point the camera at a product. A stabilized health score updates live.</p>

            <div className="flex items-center gap-4 mb-5">
              <div
                className="w-32 h-32 rounded-full bg-white/5 flex items-center justify-center text-4xl font-bold transition-colors"
                aria-live="polite"
              >
                {score ?? '--'}
              </div>

              <div className="flex-1">
<<<<<<< HEAD
                <div className="mb-2">Live description (animated)</div>
                <div className="bg-white/6 p-3 rounded-lg min-h-[72px]">
                  <div className={`transition-all duration-500 ease-out ${score >= 8 ? 'translate-x-0' : ''}`}>
                    <strong className="block">{score !== null ? `Health score: ${score}/10` : 'Scanning...'}</strong>
                    <div className="text-xs opacity-80">Confidence: {confidence}% • last: {lastUpdate ?? '–'}</div>
                    {barcode && (
                      <div className="mt-1 text-[10px] opacity-70">Detected barcode: {barcode}</div>
                    )}
                    <div className="mt-2 grid grid-cols-2 gap-2">
                      <div>
                        <div className="text-sm font-semibold">Pros</div>
                        <ul className="text-xs mt-1 space-y-1">{formatPros(pros)}</ul>
                      </div>
                      <div>
                        <div className="text-sm font-semibold">Cons</div>
                        <ul className="text-xs mt-1 space-y-1">{formatCons(cons)}</ul>
                      </div>
=======
                <div className="bg-white/10 p-4 rounded-lg min-h-[120px]">
                  <strong className="block mb-1">{score !== null ? `Health score: ${score}/10` : 'Scanning...'}</strong>
                  <div className="text-xs opacity-80 mb-2">Confidence: {confidence}% • Updated: {lastUpdate ?? '–'}</div>
                  <div className="grid grid-cols-2 gap-4 text-xs">
                    <div>
                      <div className="text-sm font-semibold mb-1">Pros</div>
                      <ul className="space-y-1">
                        {pros.map((p,i)=>(<li key={i}>✅ {p}</li>))}
                      </ul>
                    </div>
                    <div>
                      <div className="text-sm font-semibold mb-1">Cons</div>
                      <ul className="space-y-1">
                        {cons.map((c,i)=>(<li key={i}>⚠️ {c}</li>))}
                      </ul>
>>>>>>> b96f7989
                    </div>
                  </div>
                </div>
              </div>
            </div>

<<<<<<< HEAD
            <div className="mt-3 text-sm opacity-80">
              <div className="mb-1">How it works (demo):</div>
              <ul className="list-disc pl-5 space-y-1">
                <li>Camera frames are analyzed in-browser using a green-channel heuristic (demo only).</li>
                <li>For production, replace analysis with OpenAI Vision model backend call to get richer insights.</li>
                <li>Use server-side TTS / ChatGPT Voice streaming to produce natural voice output.</li>
                <li>Optional barcode scan (ZXing) to link with nutrition databases (future).</li>
              </ul>
            </div>

            <div className="mt-6 flex gap-3 flex-wrap">
              <button
                onClick={() => alert('Replace with API integration: send canvas image to backend -> call OpenAI Vision')}
                className="bg-indigo-600 px-4 py-2 rounded-md"
              >
                Integrate Vision API
              </button>

              <button
                onClick={() => alert('Advanced features: barcode scan, nutrition DB lookup, allergies, compare price')}
                className="bg-white/6 px-4 py-2 rounded-md"
              >
                Show Enhancements
              </button>
            </div>

=======
>>>>>>> b96f7989
            {permissionError && (
              <div className="mt-2 text-red-400 text-sm">Camera error: {permissionError}</div>
            )}

            <div className="mt-auto text-[10px] tracking-wider text-white/30">© {new Date().getFullYear()}</div>
          </div>
        </div>
      </div>

      <div className="max-w-5xl mt-6 text-xs text-white/60 text-center">
        For best results: ensure steady framing, diffuse lighting, and move closer if confidence is low.
      </div>
    </div>
  );
}<|MERGE_RESOLUTION|>--- conflicted
+++ resolved
@@ -1,7 +1,6 @@
 import React, { useEffect, useRef, useState } from 'react';
 import { BrowserMultiFormatReader } from '@zxing/browser';
 
-<<<<<<< HEAD
 /**
  * Product Health Scanner - React PWA Demo
  * --------------------------------------
@@ -12,11 +11,9 @@
  * - Announces the score using Web Speech (SpeechSynthesis)
  * - Displays an animated UI with score, pros, cons; updates live
  * - Optional barcode scanning mode (ZXing) for future nutrition lookup
-=======
 /* Product Health Scanner
  * Camera-based heuristic scoring UI (client-only)
  * Re-Engineered by Siddhant Wadhwani
->>>>>>> b96f7989
  */
 
 // Helper: map 0..1 to 1..10
@@ -35,30 +32,45 @@
   const [cons, setCons] = useState([]);
   const [lastUpdate, setLastUpdate] = useState(null);
   const [confidence, setConfidence] = useState(0);
-<<<<<<< HEAD
   const [announceOnChange, setAnnounceOnChange] = useState(true);
   const [barcodeMode, setBarcodeMode] = useState(false);
   const [barcode, setBarcode] = useState(null);
   const [networkOnline, setNetworkOnline] = useState(typeof navigator !== 'undefined' ? navigator.onLine : true);
   const rafRef = useRef(null);
   const barcodeReaderRef = useRef(null);
-=======
-  const [voiceEnabled, setVoiceEnabled] = useState(true);
-  const [userActivatedAudio, setUserActivatedAudio] = useState(false);
-  const rafRef = useRef(null);
-  const historyRef = useRef([]); // rolling raw score history
-  const stableRef = useRef(null); // last stable spoken score
-  const consecutiveStableRef = useRef(0);
->>>>>>> b96f7989
 
   // Delayed camera start until first interaction for better autoplay / speech compatibility
   useEffect(() => {
-    // Autostart camera but handle failures gracefully
+    let mounted = true;
+    async function startCamera() {
+      try {
+        const stream = await navigator.mediaDevices.getUserMedia({
+          video: { facingMode: 'environment', width: { ideal: 1280 }, height: { ideal: 720 } },
+          audio: false,
+        });
+        if (!mounted) return;
+        if (videoRef.current) {
+          videoRef.current.srcObject = stream;
+          await videoRef.current.play();
+          setRunning(true);
+        }
+      } catch (err) {
+        console.error('camera error', err);
+        setPermissionError(err.message || String(err));
+      }
+    }
     startCamera();
-    return () => stopCamera();
+    return () => {
+      mounted = false;
+      // stop tracks
+      if (videoRef.current && videoRef.current.srcObject) {
+        const tracks = videoRef.current.srcObject.getTracks();
+        tracks.forEach((t) => t.stop());
+      }
+      cancelAnimationFrame(rafRef.current);
+    };
   }, []);
 
-<<<<<<< HEAD
   // Network status listener
   useEffect(() => {
     const onOnline = () => setNetworkOnline(true);
@@ -100,34 +112,7 @@
     };
   }, [barcodeMode]);
 
-  // Core loop: draw video to hidden canvas and analyze every N ms
-=======
-  const startCamera = async () => {
-    try {
-      const stream = await navigator.mediaDevices.getUserMedia({
-        video: { facingMode: 'environment', width: { ideal: 1920 }, height: { ideal: 1080 } },
-        audio: false,
-      });
-      if (videoRef.current) {
-        videoRef.current.srcObject = stream;
-        await videoRef.current.play();
-        setRunning(true);
-      }
-    } catch (err) {
-      console.error('camera error', err);
-      setPermissionError(err.message || String(err));
-    }
-  };
-
-  const stopCamera = () => {
-    if (videoRef.current && videoRef.current.srcObject) {
-      videoRef.current.srcObject.getTracks().forEach(t => t.stop());
-    }
-    cancelAnimationFrame(rafRef.current);
-  };
-
   // Core loop
->>>>>>> b96f7989
   useEffect(() => {
     let last = 0;
     const interval = 400; // slower sampling to reduce fluctuations
@@ -285,6 +270,11 @@
     } catch (_) {}
   };
 
+  // UI helpers
+  const formatPros = (items) => items.map((p, i) => <li key={i}>✅ {p}</li>);
+  const formatCons = (items) => items.map((c, i) => <li key={i}>⚠️ {c}</li>);
+
+  // Manual SNAPSHOT save
   const takeSnapshot = () => {
     const canvas = canvasRef.current;
     if (!canvas) return;
@@ -301,7 +291,6 @@
 
   return (
     <div className="min-h-screen bg-gradient-to-br from-slate-900 to-indigo-900 text-white flex flex-col items-center p-4">
-<<<<<<< HEAD
       {/* Accessibility live region for score updates */}
       <div className="sr-only" aria-live="polite">{score !== null ? `Health score ${score} out of 10` : 'Scanning'}</div>
       {/* Network status banner */}
@@ -315,20 +304,6 @@
             <video id="camera-feed" ref={videoRef} className="w-full h-72 object-cover bg-black" playsInline muted />
             <canvas ref={canvasRef} className="hidden" />
             <div className="absolute bottom-3 left-3 z-20 flex gap-2 flex-wrap pr-3">
-=======
-      <div className="w-full max-w-5xl bg-white/5 rounded-2xl shadow-xl overflow-hidden border border-white/10">
-        <div className="flex flex-col md:flex-row">
-          <div className="relative md:w-1/2">
-            <div className="absolute top-3 left-3 z-20 bg-black/40 px-3 py-1 rounded-md text-sm">Live Scan</div>
-            <video
-              ref={videoRef}
-              className="w-full aspect-[3/4] md:aspect-auto md:h-full object-cover bg-black max-h-[70vh]"
-              playsInline
-              muted
-            />
-            <canvas ref={canvasRef} className="hidden" />
-            <div className="absolute bottom-3 left-3 z-20 flex flex-wrap gap-2">
->>>>>>> b96f7989
               <button
                 onClick={toggleVoice}
                 className="bg-white/10 px-3 py-1 rounded-md text-sm backdrop-blur"
@@ -366,7 +341,6 @@
               </div>
 
               <div className="flex-1">
-<<<<<<< HEAD
                 <div className="mb-2">Live description (animated)</div>
                 <div className="bg-white/6 p-3 rounded-lg min-h-[72px]">
                   <div className={`transition-all duration-500 ease-out ${score >= 8 ? 'translate-x-0' : ''}`}>
@@ -384,30 +358,12 @@
                         <div className="text-sm font-semibold">Cons</div>
                         <ul className="text-xs mt-1 space-y-1">{formatCons(cons)}</ul>
                       </div>
-=======
-                <div className="bg-white/10 p-4 rounded-lg min-h-[120px]">
-                  <strong className="block mb-1">{score !== null ? `Health score: ${score}/10` : 'Scanning...'}</strong>
-                  <div className="text-xs opacity-80 mb-2">Confidence: {confidence}% • Updated: {lastUpdate ?? '–'}</div>
-                  <div className="grid grid-cols-2 gap-4 text-xs">
-                    <div>
-                      <div className="text-sm font-semibold mb-1">Pros</div>
-                      <ul className="space-y-1">
-                        {pros.map((p,i)=>(<li key={i}>✅ {p}</li>))}
-                      </ul>
-                    </div>
-                    <div>
-                      <div className="text-sm font-semibold mb-1">Cons</div>
-                      <ul className="space-y-1">
-                        {cons.map((c,i)=>(<li key={i}>⚠️ {c}</li>))}
-                      </ul>
->>>>>>> b96f7989
                     </div>
                   </div>
                 </div>
               </div>
             </div>
 
-<<<<<<< HEAD
             <div className="mt-3 text-sm opacity-80">
               <div className="mb-1">How it works (demo):</div>
               <ul className="list-disc pl-5 space-y-1">
@@ -434,8 +390,6 @@
               </button>
             </div>
 
-=======
->>>>>>> b96f7989
             {permissionError && (
               <div className="mt-2 text-red-400 text-sm">Camera error: {permissionError}</div>
             )}
